--- conflicted
+++ resolved
@@ -3,15 +3,12 @@
     "lint:fix": "prettier */*.js \"*/**/*{.js,.ts}\" -w",
     "lint": "prettier */*.js \"*/**/*{.js,.ts}\" --check",
     "test": "make test-programs",
-<<<<<<< HEAD
     "build": "make build-programs",
     "cli:dev": "op run --account mzerolabs.1password.com --env-file='.env.dev' -- ts-node services/cli/main.ts",
     "cli:prod": "op run --account mzerolabs.1password.com --env-file='.env.prod' -- ts-node services/cli/main.ts",
     "deploy:dev": "op run --no-masking --account mzerolabs.1password.com --env-file='.env.dev' -- ts-node services/cli/deploy.ts",
     "deploy:prod": "op run --no-masking --account mzerolabs.1password.com --env-file='.env.prod' -- ts-node services/cli/main.ts",
     "make:dev": "source .env.dev && make"
-=======
-    "build": "make build-programs"
   },
   "dependencies": {
     "@coral-xyz/anchor": "^0.31.1",
@@ -24,7 +21,6 @@
     "anchor-litesvm": "0.1.2",
     "bn.js": "^5.2.1",
     "litesvm": "0.2.0"
->>>>>>> 88a69223
   },
   "devDependencies": {
     "@coral-xyz/anchor": "catalog:",
