use anchor_lang::prelude::*;
use anchor_spl::token_interface::{Mint, Token2022, TokenAccount};
use cfg_if::cfg_if;
use earn::state::Global as EarnGlobal;
use spl_token_2022::extension::{BaseStateWithExtensions, StateWithExtensions};

use crate::{
    constants::{INDEX_SCALE_F64, INDEX_SCALE_U64},
    errors::ExtError,
    state::ExtGlobal,
};

cfg_if! {
    if #[cfg(feature = "scaled-ui")] {
        use anchor_lang::solana_program::program::invoke_signed;
        use spl_token_2022::extension::scaled_ui_amount::{PodF64, ScaledUiAmountConfig, UnixTimestamp};
        use crate::constants::ONE_HUNDRED_PERCENT_F64;
    }
}

#[allow(unused_variables)]
pub fn sync_multiplier<'info>(
    ext_mint: &mut InterfaceAccount<'info, Mint>,
    ext_global_account: &mut Account<'info, ExtGlobal>,
    m_earn_global_account: &Account<'info, EarnGlobal>,
    vault_m_token_account: &InterfaceAccount<'info, TokenAccount>,
    authority: &AccountInfo<'info>,
    authority_seeds: &[&[&[u8]]],
    token_program: &Program<'info, Token2022>,
) -> Result<f64> {
    cfg_if! {
        if #[cfg(feature = "scaled-ui")] {
            // Get the current index and timestamp from the m_earn_global_account and cached values
            let (multiplier, timestamp): (f64, i64) =
<<<<<<< HEAD
                get_latest_multiplier_and_timestamp(ext_global_account, m_earner_account)?;
=======
                get_latest_multiplier_and_timestamp(ext_global_account, m_earn_global_account);
>>>>>>> 0d2520c8

            // Compare against the current multiplier
            // If the multiplier is the same, we don't need to update
            let scaled_ui_config = get_scaled_ui_config(ext_mint)?;

            if scaled_ui_config.new_multiplier == PodF64::from(multiplier)
                && scaled_ui_config.new_multiplier_effective_timestamp == UnixTimestamp::from(timestamp)
            {
                return Ok(multiplier);
            }

            // Update the multiplier and timestamp in the mint account
            invoke_signed(
                &spl_token_2022::extension::scaled_ui_amount::instruction::update_multiplier(
                    &token_program.key(),
                    &ext_mint.key(),
                    &authority.key(),
                    &[],
                    multiplier,
                    timestamp,
                )?,
                &[ext_mint.to_account_info(), authority.clone()],
                authority_seeds,
            )?;

            // Reload the mint account so the new multiplier is reflected
            ext_mint.reload()?;

            // Update the last m index and last ext index in the global account
            ext_global_account.yield_config.last_m_index = m_earn_global_account.index;
            ext_global_account.yield_config.last_ext_index = (multiplier * INDEX_SCALE_F64).floor() as u64;

            return Ok(multiplier);
        } else {
            // Ext tokens are 1:1 with M tokens and we don't need to sync this
            return Ok(1.0);
        }
    }
}

pub fn amount_to_principal_down(amount: u64, multiplier: f64) -> Result<u64> {
    // If the multiplier is 1, return the amount directly
    if multiplier == 1.0 {
        return Ok(amount);
    }

    // We want to avoid precision errors with floating point numbers
    // Therefore, we use integer math.
    let index = (multiplier * INDEX_SCALE_F64).trunc() as u128;

    // Calculate the principal from the amount and index, rounding down
    let principal: u64 = (amount as u128)
        .checked_mul(INDEX_SCALE_U64 as u128)
        .ok_or(ExtError::MathOverflow)?
        .checked_div(index)
        .ok_or(ExtError::MathUnderflow)?
        .try_into()?;

    Ok(principal)
}

pub fn amount_to_principal_up(amount: u64, multiplier: f64) -> Result<u64> {
    // If the multiplier is 1, return the amount directly
    if multiplier == 1.0 {
        return Ok(amount);
    }

    // We want to avoid precision errors with floating point numbers
    // Therefore, we use integer math.
    let index = (multiplier * INDEX_SCALE_F64).trunc() as u128;

    // Calculate the principal from the amount and index, rounding up
    let principal: u64 = (amount as u128)
        .checked_mul(INDEX_SCALE_U64 as u128)
        .ok_or(ExtError::MathOverflow)?
        .checked_add(index.checked_sub(1u128).ok_or(ExtError::MathUnderflow)?)
        .ok_or(ExtError::MathOverflow)?
        .checked_div(index)
        .ok_or(ExtError::MathUnderflow)?
        .try_into()?;

    Ok(principal)
}

pub fn principal_to_amount_down(principal: u64, multiplier: f64) -> Result<u64> {
    // If the multiplier is 1, return the principal directly
    if multiplier == 1.0 {
        return Ok(principal);
    }

    // We want to avoid precision errors with floating point numbers
    // Therefore, we use integer math.
    let index = (multiplier * INDEX_SCALE_F64).trunc() as u128;

    // Calculate the amount from the principal and index, rounding down
    let amount: u64 = index
        .checked_mul(principal as u128)
        .ok_or(ExtError::MathOverflow)?
        .checked_div(INDEX_SCALE_U64 as u128)
        .ok_or(ExtError::MathUnderflow)?
        .try_into()?;

    Ok(amount)
}

pub fn principal_to_amount_up(principal: u64, multiplier: f64) -> Result<u64> {
    // If the multiplier is 1, return the principal directly
    if multiplier == 1.0 {
        return Ok(principal);
    }

    // We want to avoid precision errors with floating point numbers
    // Therefore, we use integer math.
    let index = (multiplier * INDEX_SCALE_F64).trunc() as u128;

    // Calculate the amount from the principal and index, rounding up
    let amount: u64 = index
        .checked_mul(principal as u128)
        .ok_or(ExtError::MathOverflow)?
        .checked_add(
            (INDEX_SCALE_U64 as u128)
                .checked_sub(1u128)
                .ok_or(ExtError::MathUnderflow)?,
        )
        .ok_or(ExtError::MathOverflow)?
        .checked_div(INDEX_SCALE_U64 as u128)
        .ok_or(ExtError::MathUnderflow)?
        .try_into()?;

    Ok(amount)
}

pub fn get_mint_extensions<'info>(
    mint: &InterfaceAccount<'info, Mint>,
) -> Result<Vec<spl_token_2022::extension::ExtensionType>> {
    // Get the mint account data
    let account_info = mint.to_account_info();
    let mint_data = account_info.try_borrow_data()?;
    let mint_ext_data = StateWithExtensions::<spl_token_2022::state::Mint>::unpack(&mint_data)?;

    let extensions = mint_ext_data.get_extension_types()?;

    Ok(extensions)
}

cfg_if! {
    if #[cfg(feature = "scaled-ui")] {
        pub fn get_scaled_ui_config<'info>(
            mint: &InterfaceAccount<'info, Mint>,
        ) -> Result<ScaledUiAmountConfig> {
            // Get the mint account data with extensions
            let account_info = mint.to_account_info();
            let mint_data = account_info.try_borrow_data()?;
            let mint_ext_data = StateWithExtensions::<spl_token_2022::state::Mint>::unpack(&mint_data)?;

            // Get the scaled UI config extension
            let scaled_ui_config = mint_ext_data.get_extension::<ScaledUiAmountConfig>()?;

            Ok(*scaled_ui_config)
        }


        fn get_latest_multiplier_and_timestamp<'info>(
            ext_global_account: &Account<'info, ExtGlobal>,
<<<<<<< HEAD
            m_earner_account: &Account<'info, Earner>,
        ) -> Result<(f64, i64)> {
            let latest_m_multiplier = m_earner_account.last_claim_index as f64 / INDEX_SCALE_F64;
=======
            m_earn_global_account: &Account<'info, EarnGlobal>,
        ) -> (f64, i64) {
            let latest_m_multiplier = m_earn_global_account.index as f64 / INDEX_SCALE_F64;
>>>>>>> 0d2520c8
            let cached_m_multiplier = ext_global_account.yield_config.last_m_index as f64 / INDEX_SCALE_F64;
            let latest_timestamp: i64 = m_earn_global_account.timestamp as i64;
            let cached_ext_multiplier =
                ext_global_account.yield_config.last_ext_index as f64 / INDEX_SCALE_F64;

            // If no change, return early
            if latest_m_multiplier == cached_m_multiplier {
                return Ok((cached_ext_multiplier, latest_timestamp));
            }

            // Calculate the new ext multiplier based on the latest m multiplier and timestamp
            let new_ext_multiplier = calculate_new_multiplier(
                cached_ext_multiplier,
                cached_m_multiplier,
                latest_m_multiplier,
                ext_global_account.yield_config.fee_bps
            )?;

            Ok((new_ext_multiplier, latest_timestamp))
        }

        fn calculate_new_multiplier(
            last_ext_multiplier: f64,
            last_m_multiplier: f64,
            new_m_multiplier: f64,
            fee_bps: u64,
        ) -> Result<f64> {
            // Confirm the inputs are in the expected domain.
            // These checks ensure that the resultant value is >= 1.0,
            // are allowable values to set as the Token2022 Scaled UI multiplier,
            // and the ext multiplier is monotonically increasing.
            // While having the last ext multiplier <= last m multiplier isn't strictly necessary,
            // it arises naturally from our construction and provides a good sanity check.
            if last_ext_multiplier < 1.0 ||
               last_m_multiplier < last_ext_multiplier ||
               new_m_multiplier < last_m_multiplier ||
               new_m_multiplier > 100.0 || // we set a high, but finite upper bound on the multiplier to ensure it (or the other multipliers) don't lead to overflow.
               fee_bps > 10000 {
                return err!(ExtError::InvalidInput);
            }

            // Calculate the new ext multiplier from the formula:
            // new_ext_multiplier = last_ext_multiplier * (new_m_multiplier / last_m_multiplier) ^ (1 - fee_on_yield)
            // The derivation of this formula is explained in this document: https://gist.github.com/Oighty/89dd1288a0a7fb53eb6f0314846cb746
            let m_increase_factor = new_m_multiplier / last_m_multiplier;

            // Calculate the increase factor for the ext index, if the fee is zero, then the increase factor is the same as M
            let ext_increase_factor = if fee_bps == 0 {
                m_increase_factor
            } else {
                // Calculate the increase factor for the ext index
                let fee_on_yield = fee_bps as f64 / ONE_HUNDRED_PERCENT_F64;
                // The precision of the powf operation is non-deterministic
                // However, the margin of error is ~10^-16, which is smaller than the 10^-12 precision
                // that we need for this use case. See: https://doc.rust-lang.org/std/primitive.f64.html#method.powf
                m_increase_factor.powf(1.0f64 - fee_on_yield)
            };

            // Calculate the new extension multiplier (index in f64 scaled down)
            let new_ext_multiplier = last_ext_multiplier * ext_increase_factor;

            // We need to round the new multiplier down and truncate at 10^-12
            // to return a consistent value
            Ok((new_ext_multiplier * INDEX_SCALE_F64).floor() / INDEX_SCALE_F64)
        }
    }
}

#[cfg(test)]
mod tests {
    use super::*;

    cfg_if! {
        if #[cfg(feature = "scaled-ui")] {
            #[test]
            fn test_calculate_new_multiplier_no_fee() {
                // cases (starting from 1.0):
                // no rounding
                let expected = 1.125000000000;
                let result = calculate_new_multiplier(1.0, 1.0, 1.125, 0).unwrap();
                assert_eq!(result, expected);

                // would round up -> truncates
                let expected = 1.666666666666;
                let result = calculate_new_multiplier(1.0, 1.5, 2.5, 0).unwrap();
                assert_eq!(result, expected);

                // would round down -> truncates
                let expected = 1.333333333333;
                let result = calculate_new_multiplier(1.0, 1.5, 2.0, 0).unwrap();
                assert_eq!(result, expected);

                // cases (starting from truncated value that would have rounded up):
                // no rounding
                let expected = 1.749999999999; // off by one due to previous rounding
                let result = calculate_new_multiplier(1.666666666666, 2.0, 2.1, 0).unwrap();
                assert_eq!(result, expected);

                // would round up -> truncates
                let expected = 1.777777777777;
                let result = calculate_new_multiplier(1.666666666666, 3.0, 3.2, 0).unwrap();
                assert_eq!(result, expected);

                // would round down -> truncates
                let expected = 2.333333333332; // off by one due to previous rounding
                let result = calculate_new_multiplier(1.666666666666, 5.0, 7.0, 0).unwrap();
                assert_eq!(result, expected);

                // cases (starting from truncated value that would have rounded down)
                let expected = 1.499999999999; // off by one due to previous rounding
                let result = calculate_new_multiplier(1.333333333333, 2.0, 2.25, 0).unwrap();
                assert_eq!(result, expected);

                // would round up -> truncates
                let expected = 1.666666666666;
                let result = calculate_new_multiplier(1.333333333333, 2.0, 2.5, 0).unwrap();
                assert_eq!(result, expected);

                // would round down -> truncates
                let expected = 2.333333333332;
                let result = calculate_new_multiplier(1.333333333333, 4.0, 7.0, 0).unwrap();
                assert_eq!(result, expected);
            }

            // Helper function to trim the value to 12 decimal places after subtracting expected rounding error
            // This is needed to deal with imprecision in floating point arithmetic
            fn trim(value: f64) -> f64 {
                // Truncate the value to 12 decimal places
                (value * INDEX_SCALE_F64).ceil() / INDEX_SCALE_F64
            }

            #[test]
            fn test_calculate_new_multiplier_with_fee() {
                // there are three calculations here to test rounding behavior:
                // 1. m_increase_factor = new_m_multiplier / last_m_multiplier
                // 2. ext_increase_factor = m_increase_factor.powf(1.0 - fee_on_yield)
                // 3. new_ext_multiplier = last_ext_multiplier * ext_increase_factor
                // cases are listed with what the rounding behavior would be for each calculation
                // even though the rounding only happens when converting back to u64 for the final result
                // the basic expectation is that if there is a roundup anywhere in the sequence
                // the final result will be off by one to the downside due to truncation

                // cases:
                // Note: we can't reliably get examples that wouldn't round either direction for the 2nd equation since it is a fractional exponent
                // A
                //   1. no rounding
                //   2. rounds down
                //   3. no rounding
                let result = calculate_new_multiplier(1.0, 1.0, 1.125, 2500).unwrap();
                let expected_actual = 1.092356486341; // wolfram alpha: 1.092356486341477...
                let expected = expected_actual; // no error
                assert_eq!(result, expected);

                // B
                //   1. no rounding
                //   2. rounds down
                //   3. rounds down
                let result = calculate_new_multiplier(1.3, 1.5, 1.65, 1500).unwrap();
                let expected_actual = 1.409701411824; // wolfram alpha: 1.409701411824313...
                let expected = expected_actual; // no error
                assert_eq!(result, expected);

                // C
                //  1. no rounding
                //  2. rounds down
                //  3. would round up -> truncates
                let result = calculate_new_multiplier(1.2, 1.5, 1.65, 1500).unwrap();
                let expected_actual = 1.301262841684; // wolfram alpha: 1.301262841683981...
                let expected = trim(expected_actual - 0.000000000001); // off by one due to truncation
                assert_eq!(result, expected);

                // D
                //  1. no rounding
                //  2. would round up -> truncates
                //  3. no rounding
                let result = calculate_new_multiplier(1.0, 1.5, 1.65, 1000).unwrap();
                let expected_actual = 1.089565684036; // wolfram alpha: 1.089565684035973...
                let expected = trim(expected_actual - 0.000000000001); // off by one due to truncation
                assert_eq!(result, expected);

                // E
                //  1. no rounding
                //  2. would round up -> truncates
                //  3. rounds down
                let result = calculate_new_multiplier(1.2, 1.5, 1.65, 1000).unwrap();
                let expected_actual = 1.307478820843; // wolfram alpha: 1.307478820843168...
                let expected = expected_actual; // no error
                assert_eq!(result, expected);

                // F
                //  1. no rounding
                //  2. would round up -> truncates
                //  3. would round up -> truncates
                let result = calculate_new_multiplier(1.3, 1.5, 1.65, 1000).unwrap();
                let expected_actual = 1.416435389247; // wolfram alpha: 1.41643538924676614906538927073063715743660444837662580163175093387867947...
                let expected = trim(expected_actual - 0.000000000001); // off by one due to truncation
                assert_eq!(result, expected);

                // G
                //  1. rounds down
                //  2. rounds down
                //  3. no rounding
                let result = calculate_new_multiplier(1.0, 1.125, 1.25, 1000).unwrap();
                let expected_actual = 1.099465842451; // wolfram alpha: 1.099465842451349...
                let expected = expected_actual; // no error
                assert_eq!(result, expected);

                // H
                //  1. rounds down
                //  2. rounds down
                //  3. rounds down
                let result = calculate_new_multiplier(1.1, 1.125, 1.25, 1000).unwrap();
                let expected_actual = 1.209412426696; // wolfram alpha: 1.209412426696484...
                let expected = expected_actual; // no error
                assert_eq!(result, expected);

                // I
                //  1. rounds down
                //  2. rounds down
                //  3. would round up -> truncates
                let result = calculate_new_multiplier(1.2, 1.125, 1.25, 1000).unwrap();
                let expected_actual = 1.319359010942; // wolfram alpha: 1.319359010941619...
                let expected = trim(expected_actual - 0.000000000001); // off by one due to truncation
                assert_eq!(result, expected);

                // J
                //  1. rounds down
                //  2. would round up -> truncates
                //  3. no rounding
                let result = calculate_new_multiplier(1.0, 1.125, 1.25, 2000).unwrap();
                let expected_actual = 1.087942624846; // wolfram alpha: 1.087942624845529...
                let expected = trim(expected_actual - 0.000000000001); // off by one due to truncation
                assert_eq!(result, expected);

                // K
                //  1. rounds down
                //  2. would round up -> truncates
                //  3. rounds down
                let result = calculate_new_multiplier(1.3, 1.125, 1.25, 2000).unwrap();
                let expected_actual = 1.414325412299; // wolfram alpha: 1.414325412299188...
                let expected = expected_actual; // no error
                assert_eq!(result, expected);

                // L
                //  1. rounds down
                //  2. would round up -> truncates
                //  3. would round up -> truncates
                let result = calculate_new_multiplier(1.2, 1.125, 1.25, 2000).unwrap();
                let expected_actual = 1.305531149815; // wolfram alpha: 1.305531149814635...
                let expected = trim(expected_actual - 0.000000000001); // off by one due to truncation
                assert_eq!(result, expected);

                // M
                //  1. would round up -> truncates
                //  2. rounds down
                //  3. no rounding
                let result = calculate_new_multiplier(1.0, 3.0, 3.2, 1000).unwrap();
                let expected_actual = 1.059804724543; // wolfram alpha: 1.059804724543068...
                let expected = expected_actual; // no error
                assert_eq!(result, expected);

                // N
                //  1. would round up -> truncates
                //  2. rounds down
                //  3. rounds down
                let result = calculate_new_multiplier(1.4, 3.0, 3.2, 1000).unwrap();
                let expected_actual = 1.483726614360; // wolfram alpha: 1.483726614360295...
                let expected = expected_actual; // no error
                assert_eq!(result, expected);

                // O
                //  1. would round up -> truncates
                //  2. rounds down
                //  3. would round up -> truncates
                let result = calculate_new_multiplier(1.2, 3.0, 3.2, 1000).unwrap();
                let expected_actual = 1.271765669452; // wolfram alpha: 1.271765669451681...
                let expected = trim(expected_actual - 0.000000000001); // off by one due to truncation
                assert_eq!(result, expected);

                // P
                //  1. would round up -> truncates
                //  2. would round up -> truncates
                //  3. no rounding
                let result = calculate_new_multiplier(1.0, 3.0, 3.2, 2000).unwrap();
                let expected_actual = 1.052986925779; // wolfram alpha: 1.052986925778570...
                let expected = trim(expected_actual - 0.000000000001); // off by one due to truncation
                assert_eq!(result, expected);

                // Q
                //  1. would round up -> truncates
                //  2. would round up -> truncates
                //  3. rounds down
                let result = calculate_new_multiplier(1.2, 3.0, 3.2, 2000).unwrap();
                let expected_actual = 1.263584310934; // wolfram alpha: 1.263584310934284...
                let expected = expected_actual;
                assert_eq!(result, expected);

                // R
                //  1. would round up -> truncates
                //  2. would round up -> truncates
                //  3. would round up -> truncates
                let result = calculate_new_multiplier(1.4, 3.0, 3.2, 2000).unwrap();
                let expected_actual = 1.474181696090; // wolfram alpha: 1.474181696089998...
                let expected = trim(expected_actual - 0.000000000001); // off by one due to truncation
                assert_eq!(result, expected);
            }
        }
    }
}<|MERGE_RESOLUTION|>--- conflicted
+++ resolved
@@ -32,11 +32,7 @@
         if #[cfg(feature = "scaled-ui")] {
             // Get the current index and timestamp from the m_earn_global_account and cached values
             let (multiplier, timestamp): (f64, i64) =
-<<<<<<< HEAD
-                get_latest_multiplier_and_timestamp(ext_global_account, m_earner_account)?;
-=======
                 get_latest_multiplier_and_timestamp(ext_global_account, m_earn_global_account);
->>>>>>> 0d2520c8
 
             // Compare against the current multiplier
             // If the multiplier is the same, we don't need to update
@@ -201,15 +197,9 @@
 
         fn get_latest_multiplier_and_timestamp<'info>(
             ext_global_account: &Account<'info, ExtGlobal>,
-<<<<<<< HEAD
-            m_earner_account: &Account<'info, Earner>,
+            m_earn_global_account: &Account<'info, Earner>,
         ) -> Result<(f64, i64)> {
-            let latest_m_multiplier = m_earner_account.last_claim_index as f64 / INDEX_SCALE_F64;
-=======
-            m_earn_global_account: &Account<'info, EarnGlobal>,
-        ) -> (f64, i64) {
             let latest_m_multiplier = m_earn_global_account.index as f64 / INDEX_SCALE_F64;
->>>>>>> 0d2520c8
             let cached_m_multiplier = ext_global_account.yield_config.last_m_index as f64 / INDEX_SCALE_F64;
             let latest_timestamp: i64 = m_earn_global_account.timestamp as i64;
             let cached_ext_multiplier =
