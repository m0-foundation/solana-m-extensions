--- conflicted
+++ resolved
@@ -70,7 +70,11 @@
     pub system_program: Program<'info, System>,
 }
 
-pub fn handler(ctx: Context<Initialize>, wrap_authorities: Vec<Pubkey>, fee_bps: u64) -> Result<()> {
+pub fn handler(
+    ctx: Context<Initialize>,
+    wrap_authorities: Vec<Pubkey>,
+    fee_bps: u64,
+) -> Result<()> {
     let m_vault_bump = Pubkey::find_program_address(&[M_VAULT_SEED], ctx.program_id).1;
 
     // Validate the ext_mint_authority PDA is the mint authority for the ext mint
@@ -98,14 +102,11 @@
         }
     }
 
-<<<<<<< HEAD
     // Validate the fee_bps is within the allowed range
     if fee_bps > ONE_HUNDRED_PERCENT_U64 {
         return err!(ExtError::InvalidParam);
     }
-    
-=======
->>>>>>> 13d4a76b
+
     // Sync the ScaledUiAmount multiplier with the M Index
     // We don't need to check collateralization here because
     // the ext mint must have a supply of 0 to start
